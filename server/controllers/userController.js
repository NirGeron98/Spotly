const User = require("./../models/userModel");
const catchAsync = require("./../utils/catchAsync");
const AppError = require("./../utils/appError");
const userService = require("../services/userService");
const factory = require("./handlerFactory");

exports.getMe = catchAsync(async (req, res, next) => {
  req.params.id = req.user.id;
  next();
});

exports.updateMe = catchAsync(async (req, res, next) => {
  // 1) Create error if user posts password data
  if (req.body.password || req.body.passwordConfirm)
    return next(
      new AppError(
        "This route is not for password updates. Please user /updateMyPassword",
        400
      )
    );

  // 2) Use service function to update user
  const updatedUser = await userService.updateMe(req.user.id, req.body);

  res.status(200).json({
    status: "success",
    data: {
      user: updatedUser,
    },
  });
});

exports.deleteMe = catchAsync(async (req, res, next) => {
  await userService.deactivateUser(req.user.id);

  res.status(204).json({
    status: "success",
    data: null,
  });
});

exports.createUser = (req, res) => {
  res.status(500).json({
    status: "error",
    message: "This route is not defined! Please use /signup instead",
  });
};

// Use factory handlers for simple CRUD operations
exports.getAllUsers = factory.getAll(User, {
  // Default to only active users

  filterBuilder: (req) => {
    // If showInactive query param is explicitly set to true, show all users
    return req.query.showInactive === "true" ? {} : { is_active: true };
  },
  transform: (user) => {
    // Return only non-sensitive fields
    return {
      _id: user._id,
      name: `${user.first_name} ${user.last_name}`,
      profile_picture: user.profile_picture,
      email: user.email,
      phone_number: user.phone_number,
      role: user.role,
      is_active: user.is_active,
    };
  },
});

exports.getUser = factory.getOne(User);
exports.updateUser = factory.updateOne(User);
exports.deleteUser = factory.deleteOne(User);

exports.updatePreferences = catchAsync(async (req, res, next) => {
  const updatedUser = await userService.updatePreferences(req.user.id, {
    distance_importance: req.body.distance_importance,
    price_importance: req.body.price_importance
  });

  res.status(200).json({
    status: 'success',
    data: {
      preferences: updatedUser.preferences
    }
  });
<<<<<<< HEAD
});
=======
});
>>>>>>> bbef96eac881ba50414ebf79b051afc0cf97e233<|MERGE_RESOLUTION|>--- conflicted
+++ resolved
@@ -84,8 +84,4 @@
       preferences: updatedUser.preferences
     }
   });
-<<<<<<< HEAD
-});
-=======
-});
->>>>>>> bbef96eac881ba50414ebf79b051afc0cf97e233+});