const catchAsync = require("./../utils/catchAsync");
const AppError = require("./../utils/appError");
const authService = require("../services/authService");
const { sendEmail, createPasswordResetEmail } = require("../utils/email");

// Signing up a new user
exports.signup = catchAsync(async (req, res, next) => {
<<<<<<< HEAD
  const newUser = await authService.signup(req.body);

  // Generate token and respond
  const { token, cookieOptions, user } = authService.createAndSendToken(
    newUser,
    201,
    res
  );
=======
  // Create user with service
  const newUser = await authService.signup(req.body);

  // Generate token
  const { token, cookieOptions } = authService.createAndSendToken(newUser, 201);
>>>>>>> fcdb4285

  // Set cookie
  res.cookie("jwt", token, cookieOptions);

<<<<<<< HEAD
  res.status(201).json({
    status: "success",
    token,
    data: {
      user,
    },
  });
});

=======
  // Store for next middleware
  res.locals.user = newUser;
  res.locals.token = token;
  req.user = newUser;

  next();
});

exports.sendSignupResponse = (req, res) => {
  // Create response with user and token
  const responseData = {
    status: "success",
    token: res.locals.token,
    data: { user: res.locals.user },
  };

  // Add parking spot to response if created
  if (res.locals.parkingSpot) {
    responseData.data.parkingSpot = res.locals.parkingSpot;
  }

  // Add warning if spot creation failed
  if (res.locals.parkingSpotWarning) {
    responseData.warnings = {
      parkingSpot: res.locals.parkingSpotWarning,
    };
  }

  res.status(201).json(responseData);
};

>>>>>>> fcdb4285
// Logging in a user
exports.login = catchAsync(async (req, res, next) => {
  const { email, password } = req.body;

  const user = await authService.login(email, password);

  // Generate token and respond
  const { token, cookieOptions } = authService.createAndSendToken(
    user,
    200,
    res
  );

  res.cookie("jwt", token, cookieOptions);

  // Remove password from output
  user.password = undefined;

  res.status(200).json({
    status: "success",
    token,
    data: {
      user,
    },
  });
});

// Protecting routes
exports.protect = catchAsync(async (req, res, next) => {
  // 1) Get token and check if it exists
  let token;
  if (
    req.headers.authorization &&
    req.headers.authorization.startsWith("Bearer")
  ) {
    token = req.headers.authorization.split(" ")[1];
  } else if (req.cookies.jwt) {
    token = req.cookies.jwt;
  }

  if (!token) {
    return next(
      new AppError("You are not logged in! Please log in to get access.", 401)
    );
  }

  // 2) Verify token and get user
  const freshUser = await authService.protect(token);

  // 3) Grant access to protected route
  req.user = freshUser;
  next();
});

// Restricting access based on roles
exports.restrictTo = (...roles) => {
  return (req, res, next) => {
    try {
      authService.restrictTo(...roles)(req.user);
      next();
    } catch (error) {
      next(error);
    }
  };
};

// Updating password
exports.updatePassword = catchAsync(async (req, res, next) => {
  const { passwordCurrent, password, passwordConfirm } = req.body;

<<<<<<< HEAD
  // Use service to update password
=======
>>>>>>> fcdb4285
  const user = await authService.updatePassword(
    req.user,
    passwordCurrent,
    password,
    passwordConfirm
  );

  // Log user in and send token
  const { token, cookieOptions } = authService.createAndSendToken(
    user,
    200,
    res
  );

  res.cookie("jwt", token, cookieOptions);

  res.status(200).json({
    status: "success",
    token,
    data: {
      user,
    },
  });
});

// Forgot password
exports.forgotPassword = catchAsync(async (req, res, next) => {
  // 1) Get user and generate token
  const { user, resetToken } = await authService.forgotPassword(req.body.email);

  // 2) Send email with token
  try {
    const resetURL = `${req.protocol}://${req.get(
      "host"
    )}/api/v1/users/resetPassword/${resetToken}`;

    const emailContent = createPasswordResetEmail(user, resetURL);

    await sendEmail({
      email: user.email,
      subject: "Your password reset token (valid for 10 minutes)",
      message: emailContent.text,
      html: emailContent.html,
    });

    res.status(200).json({
      status: "success",
      message: "Token sent to email!",
    });
  } catch (err) {
    user.passwordResetToken = undefined;
    user.passwordResetExpires = undefined;
    await user.save({ validateBeforeSave: false });

    return next(
      new AppError(
        "There was an error sending the email. Try again later!",
        500
      )
    );
  }
});

// Reset password
exports.resetPassword = catchAsync(async (req, res, next) => {
  const { token } = req.params;
  const { password, passwordConfirm } = req.body;

  // Use service to reset password
  const user = await authService.resetPassword(
    token,
    password,
    passwordConfirm
  );
<<<<<<< HEAD

  // Log user in, send JWT
  const tokenResponse = authService.createAndSendToken(user, 200, res);

  res.cookie("jwt", tokenResponse.token, tokenResponse.cookieOptions);

=======

  // Log user in, send JWT
  const tokenResponse = authService.createAndSendToken(user, 200, res);

  res.cookie("jwt", tokenResponse.token, tokenResponse.cookieOptions);

>>>>>>> fcdb4285
  res.status(200).json({
    status: "success",
    token: tokenResponse.token,
  });
});

// Logout
exports.logout = (req, res) => {
  res.cookie("jwt", "loggedout", {
    expires: new Date(Date.now() + 10 * 1000),
    httpOnly: true,
  });

  res.status(200).json({
    status: "success",
  });
};<|MERGE_RESOLUTION|>--- conflicted
+++ resolved
@@ -5,37 +5,15 @@
 
 // Signing up a new user
 exports.signup = catchAsync(async (req, res, next) => {
-<<<<<<< HEAD
-  const newUser = await authService.signup(req.body);
-
-  // Generate token and respond
-  const { token, cookieOptions, user } = authService.createAndSendToken(
-    newUser,
-    201,
-    res
-  );
-=======
   // Create user with service
   const newUser = await authService.signup(req.body);
 
   // Generate token
   const { token, cookieOptions } = authService.createAndSendToken(newUser, 201);
->>>>>>> fcdb4285
 
   // Set cookie
   res.cookie("jwt", token, cookieOptions);
 
-<<<<<<< HEAD
-  res.status(201).json({
-    status: "success",
-    token,
-    data: {
-      user,
-    },
-  });
-});
-
-=======
   // Store for next middleware
   res.locals.user = newUser;
   res.locals.token = token;
@@ -67,7 +45,6 @@
   res.status(201).json(responseData);
 };
 
->>>>>>> fcdb4285
 // Logging in a user
 exports.login = catchAsync(async (req, res, next) => {
   const { email, password } = req.body;
@@ -138,10 +115,6 @@
 exports.updatePassword = catchAsync(async (req, res, next) => {
   const { passwordCurrent, password, passwordConfirm } = req.body;
 
-<<<<<<< HEAD
-  // Use service to update password
-=======
->>>>>>> fcdb4285
   const user = await authService.updatePassword(
     req.user,
     passwordCurrent,
@@ -216,21 +189,12 @@
     password,
     passwordConfirm
   );
-<<<<<<< HEAD
 
   // Log user in, send JWT
   const tokenResponse = authService.createAndSendToken(user, 200, res);
 
   res.cookie("jwt", tokenResponse.token, tokenResponse.cookieOptions);
 
-=======
-
-  // Log user in, send JWT
-  const tokenResponse = authService.createAndSendToken(user, 200, res);
-
-  res.cookie("jwt", tokenResponse.token, tokenResponse.cookieOptions);
-
->>>>>>> fcdb4285
   res.status(200).json({
     status: "success",
     token: tokenResponse.token,
