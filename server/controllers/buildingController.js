const Building = require("../models/buildingModel");
const factory = require("./handlerFactory");
const catchAsync = require("../utils/catchAsync");
const buildingService = require("../services/buildingService");

// Simple CRUD operations using factory
exports.getAllBuildings = factory.getAll(Building);
exports.getBuilding = factory.getOne(Building);
exports.createBuilding = factory.createOne(Building);
exports.updateBuilding = factory.updateOne(Building);
exports.deleteBuilding = factory.deleteOne(Building);

// Complex operations using service
exports.getBuildingByCode = catchAsync(async (req, res, next) => {
  const building = await buildingService.getBuildingByCode(req.params.code);

  res.status(200).json({
    status: "success",
    data: {
      building,
    },
  });
});

exports.addResident = catchAsync(async (req, res, next) => {
  const building = await buildingService.addResident(
    req.params.id,
    req.params.userId || req.body.userId
  );
<<<<<<< HEAD
=======

  res.status(200).json({
    status: "success",
    data: {
      building,
    },
  });
});

exports.removeResident = catchAsync(async (req, res, next) => {
  const building = await buildingService.removeResident(
    req.params.id,
    req.params.userId || req.body.userId
  );
>>>>>>> fcdb4285

  res.status(200).json({
    status: "success",
    data: {
      building,
    },
  });
});

<<<<<<< HEAD
exports.removeResident = catchAsync(async (req, res, next) => {
  const building = await buildingService.removeResident(
    req.params.id,
    req.params.userId || req.body.userId
=======
exports.updateBuildingResident = catchAsync(async (req, res, next) => {
  const building = await buildingService.updateBuildingResident(
    req.params.id,
    req.params.userId || req.body.userId,
    req.body.newResidentId
>>>>>>> fcdb4285
  );

  res.status(200).json({
    status: "success",
    data: {
      building,
    },
  });
});

<<<<<<< HEAD
exports.updateBuildingResident = catchAsync(async (req, res, next) => {
  const building = await buildingService.updateBuildingResident(
    req.params.id,
    req.params.userId || req.body.userId,
    req.body.newResidentId
  );
=======
exports.addResidentToBuilding = catchAsync(async (req, res, next) => {
  const { buildingId } = req.params;
  const { userId } = req.body;

  // Use the buildingService to add the resident
  const building = await buildingService.addResident(buildingId, userId);
>>>>>>> fcdb4285

  res.status(200).json({
    status: "success",
    message: "User added to building successfully",
    data: {
      building,
    },
  });
});<|MERGE_RESOLUTION|>--- conflicted
+++ resolved
@@ -27,8 +27,6 @@
     req.params.id,
     req.params.userId || req.body.userId
   );
-<<<<<<< HEAD
-=======
 
   res.status(200).json({
     status: "success",
@@ -43,7 +41,6 @@
     req.params.id,
     req.params.userId || req.body.userId
   );
->>>>>>> fcdb4285
 
   res.status(200).json({
     status: "success",
@@ -53,18 +50,11 @@
   });
 });
 
-<<<<<<< HEAD
-exports.removeResident = catchAsync(async (req, res, next) => {
-  const building = await buildingService.removeResident(
-    req.params.id,
-    req.params.userId || req.body.userId
-=======
 exports.updateBuildingResident = catchAsync(async (req, res, next) => {
   const building = await buildingService.updateBuildingResident(
     req.params.id,
     req.params.userId || req.body.userId,
     req.body.newResidentId
->>>>>>> fcdb4285
   );
 
   res.status(200).json({
@@ -75,21 +65,12 @@
   });
 });
 
-<<<<<<< HEAD
-exports.updateBuildingResident = catchAsync(async (req, res, next) => {
-  const building = await buildingService.updateBuildingResident(
-    req.params.id,
-    req.params.userId || req.body.userId,
-    req.body.newResidentId
-  );
-=======
 exports.addResidentToBuilding = catchAsync(async (req, res, next) => {
   const { buildingId } = req.params;
   const { userId } = req.body;
 
   // Use the buildingService to add the resident
   const building = await buildingService.addResident(buildingId, userId);
->>>>>>> fcdb4285
 
   res.status(200).json({
     status: "success",
