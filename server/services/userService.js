--- conflicted
+++ resolved
@@ -61,8 +61,4 @@
   }
 
   return updatedUser;
-<<<<<<< HEAD
-};
-=======
-};
->>>>>>> bbef96eac881ba50414ebf79b051afc0cf97e233+};