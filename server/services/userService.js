--- conflicted
+++ resolved
@@ -10,11 +10,7 @@
     "first_name",
     "last_name",
     "email",
-<<<<<<< HEAD
-    "phone_number"
-=======
     "phone_number",
->>>>>>> fcdb4285
   );
 
   const updatedUser = await User.findByIdAndUpdate(userId, filteredBody, {
@@ -37,4 +33,32 @@
   }
 
   return true;
+};
+
+exports.updatePreferences = async (userId, preferences) => {
+  // Validate preference values
+  if (preferences.distance_importance && (preferences.distance_importance < 1 || preferences.distance_importance > 5)) {
+    throw new AppError('Distance importance must be between 1 and 5', 400);
+  }
+  if (preferences.price_importance && (preferences.price_importance < 1 || preferences.price_importance > 5)) {
+    throw new AppError('Price importance must be between 1 and 5', 400);
+  }
+
+  const updatedUser = await User.findByIdAndUpdate(
+    userId,
+    { 
+      'preferences.distance_importance': preferences.distance_importance,
+      'preferences.price_importance': preferences.price_importance
+    },
+    {
+      new: true,
+      runValidators: true
+    }
+  );
+
+  if (!updatedUser) {
+    throw new AppError('No user found with that ID', 404);
+  }
+
+  return updatedUser;
 };